# Copyright (c) 2022 The Choclo Developers.
# Distributed under the terms of the BSD 3-Clause License.
# SPDX-License-Identifier: BSD-3-Clause
#
# This code is part of the Fatiando a Terra project (https://www.fatiando.org)
#
# Import functions/classes to make the public API
<<<<<<< HEAD
from ._distance import distance_cartesian, distance_spherical, distance_spherical_core
from ._point import (
    kernel_point_g_easting,
    kernel_point_g_ee,
    kernel_point_g_en,
    kernel_point_g_ez,
    kernel_point_g_nn,
    kernel_point_g_northing,
    kernel_point_g_nz,
    kernel_point_g_upward,
    kernel_point_g_zz,
    kernel_point_potential,
)
from ._prism import (
    prism_kernel_evaluation,
    kernel_prism_g_upward,
    kernel_prism_potential,
)
=======
>>>>>>> 600585be
from ._version import __version__<|MERGE_RESOLUTION|>--- conflicted
+++ resolved
@@ -5,25 +5,4 @@
 # This code is part of the Fatiando a Terra project (https://www.fatiando.org)
 #
 # Import functions/classes to make the public API
-<<<<<<< HEAD
-from ._distance import distance_cartesian, distance_spherical, distance_spherical_core
-from ._point import (
-    kernel_point_g_easting,
-    kernel_point_g_ee,
-    kernel_point_g_en,
-    kernel_point_g_ez,
-    kernel_point_g_nn,
-    kernel_point_g_northing,
-    kernel_point_g_nz,
-    kernel_point_g_upward,
-    kernel_point_g_zz,
-    kernel_point_potential,
-)
-from ._prism import (
-    prism_kernel_evaluation,
-    kernel_prism_g_upward,
-    kernel_prism_potential,
-)
-=======
->>>>>>> 600585be
 from ._version import __version__