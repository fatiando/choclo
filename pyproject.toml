--- conflicted
+++ resolved
@@ -58,24 +58,6 @@
 # This code is part of the Fatiando a Terra project (https://www.fatiando.org)
 #'''
 
-<<<<<<< HEAD
-# Validate docstrings using numpydoc
-[tool.numpydoc_validation]
-checks = [
-    "all",   # report on all checks, except the below
-    "EX01",
-    "SA01",
-    "SS03",
-    "RT02",
-    "ES01",  # no extended summary
-]
-exclude = [  # don't report on objects that match any of these regex
-    '\.undocumented_method$',
-    '\.__repr__$',
-    '_version',
-    'test_[a-z_]*', # exclude all tests
-]
-=======
 [tool.ruff]
 line-length = 88
 exclude = [
@@ -141,4 +123,20 @@
 
 [tool.coverage.report]
 show_missing = true
->>>>>>> 82679b66
+
+# Validate docstrings using numpydoc
+[tool.numpydoc_validation]
+checks = [
+    "all",   # report on all checks, except the below
+    "EX01",
+    "SA01",
+    "SS03",
+    "RT02",
+    "ES01",  # no extended summary
+]
+exclude = [  # don't report on objects that match any of these regex
+    '\.undocumented_method$',
+    '\.__repr__$',
+    '_version',
+    'test_[a-z_]*', # exclude all tests
+]