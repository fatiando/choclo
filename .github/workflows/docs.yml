# Build the documentation and deploy to GitHub Pages using GitHub Actions.
#
# NOTE: Pin actions to a specific commit to avoid having the authentication
# token stolen if the Action is compromised. See the comments and links here:
# https://github.com/pypa/gh-action-pypi-publish/issues/27
#
name: docs

# Only build PRs, the main branch, and releases. Pushes to branches will only
# be built when a PR is opened. This avoids duplicated buids in PRs comming
# from branches in the origin repository (1 for PR and 1 for push).
on:
  pull_request:
  push:
    branches:
      - main
  release:
    types:
      - published

# Use bash by default in all jobs
defaults:
  run:
    # The -l {0} is necessary for conda environments to be activated
    # But this breaks on MacOS if using actions/setup-python:
    # https://github.com/actions/setup-python/issues/132
    shell: bash -l {0}

jobs:
  #############################################################################
  # Build the docs
  build:
    runs-on: ubuntu-latest
    env:
      REQUIREMENTS: env/requirements-docs.txt env/requirements-build.txt
      PYTHON: "3.11"

    steps:
      # Checks-out your repository under $GITHUB_WORKSPACE
      - name: Checkout
        uses: actions/checkout@v2
        with:
          # Need to fetch more than the last commit so that setuptools-scm can
          # create the correct version string. If the number of commits since
          # the last release is greater than this, the version still be wrong.
          # Increase if necessary.
          fetch-depth: 100
          # The GitHub token is preserved by default but this job doesn't need
          # to be able to push to GitHub.
          persist-credentials: false

      # Need the tags so that setuptools-scm can form a valid version number
      - name: Fetch git tags
        run: git fetch origin 'refs/tags/*:refs/tags/*'

<<<<<<< HEAD
      - name: Setup Python
        uses: actions/setup-python@v4
        with:
          python-version: ${{ env.PYTHON }}
=======
      - name: Setup Miniconda
        uses: conda-incubator/setup-miniconda@v3
        with:
          python-version: ${{ env.PYTHON }}
          channels: conda-forge,defaults
>>>>>>> 962fd8b6

      - name: Collect requirements
        run: |
          echo "Install Dependente to capture dependencies:"
          python -m pip install dependente==0.1.0
          echo ""
          echo "Capturing run-time dependencies:"
          dependente --source install > requirements-full.txt
          echo ""
          echo "Capturing dependencies from:"
          for requirement in $REQUIREMENTS
          do
            echo "  $requirement"
            cat $requirement >> requirements-full.txt
          done
          echo ""
          echo "Collected dependencies:"
          cat requirements-full.txt

<<<<<<< HEAD
      - name: Get the pip cache folder
        id: pip-cache
        run: |
          echo "::set-output name=dir::$(pip cache dir)"

      - name: Setup caching for pip packages
        uses: actions/cache@v2
        with:
          path: ${{ steps.pip-cache.outputs.dir }}
          key: ${{ runner.os }}-pip-${{ hashFiles('requirements-full.txt') }}

      - name: Install requirements
        run: python -m pip install --requirement requirements-full.txt

      - name: List installed packages
        run: python -m pip freeze
=======
      - name: Install requirements
        run: conda install --quiet --file requirements-full.txt python==$PYTHON

      - name: List installed packages
        run: conda list
>>>>>>> 962fd8b6

      - name: Build source and wheel distributions
        run: |
          make build
          echo ""
          echo "Generated files:"
          ls -lh dist/

      - name: Install the package
        run: python -m pip install --no-deps dist/*.whl

      - name: Cache the Ensaio datasets
        uses: actions/cache@v2
        with:
          path: ${{ runner.temp }}/cache/ensaio
          # Use a constant key to reuse the datasets across all jobs
          key: ensaio

      - name: Build the documentation
        run: make -C doc clean all
        env:
          # Fetch the data from the GitHub releases to avoid overloading Zenodo
          ENSAIO_DATA_FROM_GITHUB: true
          # Define directory where sample data will be stored
          ENSAIO_DATA_DIR: ${{ runner.temp }}/cache/ensaio/

      # Store the docs as a build artifact so we can deploy it later
      - name: Upload HTML documentation as an artifact
        uses: actions/upload-artifact@v2
        with:
          name: docs-${{ github.sha }}
          path: doc/_build/html

  #############################################################################
  # Publish the documentation to gh-pages
  publish:
    runs-on: ubuntu-latest
    needs: build
    if: github.event_name == 'release' || github.event_name == 'push'

    steps:
      - name: Checkout
        uses: actions/checkout@v2

      # Fetch the built docs from the "build" job
      - name: Download HTML documentation artifact
        uses: actions/download-artifact@v2
        with:
          name: docs-${{ github.sha }}
          path: doc/_build/html

      - name: Checkout the gh-pages branch in a separate folder
        uses: actions/checkout@v2
        with:
          ref: gh-pages
          # Checkout to this folder instead of the current one
          path: deploy
          # Download the entire history
          fetch-depth: 0

      - name: Push the built HTML to gh-pages
        run: |
          # Detect if this is a release or from the main branch
          if [[ "${{ github.event_name }}" == "release" ]]; then
              # Get the tag name without the "refs/tags/" part
              version="${GITHUB_REF#refs/*/}"
          else
              version=dev
          fi
          echo "Deploying version: $version"

          # Make the new commit message. Needs to happen before cd into deploy
          # to get the right commit hash.
          message="Deploy $version from $(git rev-parse --short HEAD)"

          cd deploy

          # Need to have this file so that Github doesn't try to run Jekyll
          touch .nojekyll

          # Delete all the files and replace with our new  set
          echo -e "\nRemoving old files from previous builds of ${version}:"
          rm -rvf ${version}
          echo -e "\nCopying HTML files to ${version}:"
          cp -Rvf ../doc/_build/html/ ${version}/

          # If this is a new release, update the link from /latest to it
          if [[ "${version}" != "dev" ]]; then
              echo -e "\nSetup link from ${version} to 'latest'."
              rm -f latest
              ln -sf ${version} latest
          fi

          # Stage the commit
          git add -A .
          echo -e "\nChanges to be applied:"
          git status

          # Configure git to be the GitHub Actions account
          git config user.email "github-actions[bot]@users.noreply.github.com"
          git config user.name "github-actions[bot]"

          # If this is a dev build and the last commit was from a dev build
          # (detect if "dev" was in the previous commit message), reuse the
          # same commit
          if [[ "${version}" == "dev" && `git log -1 --format='%s'` == *"dev"* ]]; then
              echo -e "\nAmending last commit:"
              git commit --amend --reset-author -m "$message"
          else
              echo -e "\nMaking a new commit:"
              git commit -m "$message"
          fi

          # Make the push quiet just in case there is anything that could leak
          # sensitive information.
          echo -e "\nPushing changes to gh-pages."
          git push -fq origin gh-pages 2>&1 >/dev/null

          echo -e "\nFinished uploading generated files."<|MERGE_RESOLUTION|>--- conflicted
+++ resolved
@@ -53,18 +53,10 @@
       - name: Fetch git tags
         run: git fetch origin 'refs/tags/*:refs/tags/*'
 
-<<<<<<< HEAD
       - name: Setup Python
         uses: actions/setup-python@v4
         with:
           python-version: ${{ env.PYTHON }}
-=======
-      - name: Setup Miniconda
-        uses: conda-incubator/setup-miniconda@v3
-        with:
-          python-version: ${{ env.PYTHON }}
-          channels: conda-forge,defaults
->>>>>>> 962fd8b6
 
       - name: Collect requirements
         run: |
@@ -84,7 +76,6 @@
           echo "Collected dependencies:"
           cat requirements-full.txt
 
-<<<<<<< HEAD
       - name: Get the pip cache folder
         id: pip-cache
         run: |
@@ -101,13 +92,6 @@
 
       - name: List installed packages
         run: python -m pip freeze
-=======
-      - name: Install requirements
-        run: conda install --quiet --file requirements-full.txt python==$PYTHON
-
-      - name: List installed packages
-        run: conda list
->>>>>>> 962fd8b6
 
       - name: Build source and wheel distributions
         run: |
