--- conflicted
+++ resolved
@@ -430,12 +430,7 @@
     .. math::
 
         k_{xy}(\mathbf{p}, \mathbf{q}) =
-<<<<<<< HEAD
-        k_{yx}(\mathbf{p}, \mathbf{q}) =
-        \frac{\partial}{\partial x \partial y}
-=======
         \frac{\partial^2}{\partial x_p \partial y_p}
->>>>>>> 591d3f44
         \left(
             \frac{1}{\lVert \mathbf{p} - \mathbf{q} \rVert_2}
         \right)
@@ -490,12 +485,8 @@
     .. math::
 
         k_{xz}(\mathbf{p}, \mathbf{q}) =
-<<<<<<< HEAD
         k_{zx}(\mathbf{p}, \mathbf{q}) =
-        \frac{\partial}{\partial x \partial z}
-=======
         \frac{\partial^2}{\partial x_p \partial z_p}
->>>>>>> 591d3f44
         \left(
             \frac{1}{\lVert \mathbf{p} - \mathbf{q} \rVert_2}
         \right)
@@ -549,12 +540,8 @@
     .. math::
 
         k_{yz}(\mathbf{p}, \mathbf{q}) =
-<<<<<<< HEAD
         k_{zy}(\mathbf{p}, \mathbf{q}) =
-        \frac{\partial}{\partial y \partial z}
-=======
         \frac{\partial^2}{\partial y_p \partial z_p}
->>>>>>> 591d3f44
         \left(
             \frac{1}{\lVert \mathbf{p} - \mathbf{q} \rVert_2}
         \right)
